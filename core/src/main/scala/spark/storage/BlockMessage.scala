--- conflicted
+++ resolved
@@ -12,11 +12,7 @@
 private[spark] case class GotBlock(id: String, data: ByteBuffer)
 private[spark] case class PutBlock(id: String, data: ByteBuffer, level: StorageLevel) 
 
-<<<<<<< HEAD
-class BlockMessage() {
-=======
 private[spark] class BlockMessage() {
->>>>>>> f63a40fd
   // Un-initialized: typ = 0
   // GetBlock: typ = 1
   // GotBlock: typ = 2
